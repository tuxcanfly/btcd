--- conflicted
+++ resolved
@@ -44,14 +44,17 @@
 // along with additional metadata.
 type miningTxDesc struct {
 	// Tx is the transaction associated with the entry.
-	Tx *btcutil.Tx
+	Tx *dcrutil.Tx
+
+	// Type is the type of the transaction associated with the entry.
+	Type stake.TxType
 
 	// Added is the time when the entry was added to the source pool.
 	Added time.Time
 
 	// Height is the block height when the entry was added to the the source
 	// pool.
-	Height int32
+	Height int64
 
 	// Fee is the total fee the transaction associated with the entry pays.
 	Fee int64
@@ -73,7 +76,7 @@
 
 	// HaveTransaction returns whether or not the passed transaction hash
 	// exists in the source pool.
-	HaveTransaction(hash *wire.ShaHash) bool
+	HaveTransaction(hash *chainhash.Hash) bool
 }
 
 // miningPolicy houses the policy (configuration parameters) which is used to
@@ -1146,7 +1149,6 @@
 //  |  transactions (while block size   |   |
 //  |  <= policy.BlockMinSize)          |   |
 //   -----------------------------------  --
-<<<<<<< HEAD
 //
 // TODO - DECRED
 // We also need to include a stake tx tree that looks like the following:
@@ -1167,17 +1169,16 @@
 //
 //  This function returns nil, nil if there are not enough voters on any of
 //  the current top blocks to create a new block template.
-func NewBlockTemplate(policy *miningPolicy, mempool *txMemPool,
+func NewBlockTemplate(policy *miningPolicy, server *server,
 	payToAddress dcrutil.Address) (*BlockTemplate, error) {
 
-	blockManager := mempool.server.blockManager
-	timeSource := mempool.server.timeSource
-=======
-func NewBlockTemplate(policy *miningPolicy, server *server, payToAddress btcutil.Address) (*BlockTemplate, error) {
+	// TODO: The mempool should be completely separated via the TxSource
+	// interface so this function is fully decoupled.
+	mempool := server.txMemPool
+
 	var txSource TxSource = server.txMemPool
 	blockManager := server.blockManager
 	timeSource := server.timeSource
->>>>>>> 2b6a9a56
 	chainState := &blockManager.chainState
 
 	// Extend the most recently known best block.
@@ -1220,7 +1221,7 @@
 	chainState.Unlock()
 
 	// Calculate the stake enabled height.
-	stakeValidationHeight := mempool.server.chainParams.StakeValidationHeight
+	stakeValidationHeight := server.chainParams.StakeValidationHeight
 
 	if nextBlockHeight >= stakeValidationHeight {
 		// Obtain the entire generation of blocks stemming from this parent.
@@ -1238,7 +1239,7 @@
 				minrLog.Debugf("Too few voters found on any HEAD block, " +
 					"recycling a parent block to mine on")
 				return handleTooFewVoters(nextBlockHeight, payToAddress,
-					mempool.server.blockManager)
+					server.blockManager)
 			}
 			minrLog.Errorf("unexpected error while sorting eligible "+
 				"parents: %v", err.Error())
@@ -1279,37 +1280,22 @@
 	// Get the current source transactions and create a priority queue to
 	// hold the transactions which are ready for inclusion into a block
 	// along with some priority related and fee metadata.  Reserve the same
-<<<<<<< HEAD
-	// number of items that are in the memory pool for the priority queue.
-	// Also, choose the initial sort order for the priority queue based on
-	// whether or not there is an area allocated for high-priority
-	// transactions.
-	mempoolTxns := mempool.TxDescs()
-	sortedByFee := policy.BlockPrioritySize == 0
-	lessFunc := txPQByStakeAndFeeAndThenPriority
-	if sortedByFee {
-		lessFunc = txPQByStakeAndFee
-	}
-	priorityQueue := newTxPriorityQueue(len(mempoolTxns), lessFunc)
-=======
 	// number of items that are available for the priority queue.  Also,
 	// choose the initial sort order for the priority queue based on whether
 	// or not there is an area allocated for high-priority transactions.
 	sourceTxns := txSource.MiningDescs()
 	sortedByFee := policy.BlockPrioritySize == 0
-	priorityQueue := newTxPriorityQueue(len(sourceTxns), sortedByFee)
->>>>>>> 2b6a9a56
+	lessFunc := txPQByStakeAndFeeAndThenPriority
+	if sortedByFee {
+		lessFunc = txPQByStakeAndFee
+	}
+	priorityQueue := newTxPriorityQueue(len(sourceTxns), lessFunc)
 
 	// Create a slice to hold the transactions to be included in the
 	// generated block with reserved space.  Also create a transaction
 	// store to house all of the input transactions so multiple lookups
 	// can be avoided.
-<<<<<<< HEAD
-	blockTxns := make([]*dcrutil.Tx, 0, len(mempoolTxns))
-=======
-	blockTxns := make([]*btcutil.Tx, 0, len(sourceTxns))
-	blockTxns = append(blockTxns, coinbaseTx)
->>>>>>> 2b6a9a56
+	blockTxns := make([]*dcrutil.Tx, 0, len(sourceTxns))
 	blockTxStore := make(blockchain.TxStore)
 
 	// dependers is used to track transactions which depend on another
@@ -1325,25 +1311,15 @@
 	// a transaction as it is selected for inclusion in the final block.
 	// However, since the total fees aren't known yet, use a dummy value for
 	// the coinbase fee which will be updated later.
-<<<<<<< HEAD
-	txFees := make([]int64, 0, len(mempoolTxns))
+	txFees := make([]int64, 0, len(sourceTxns))
 	txFeesMap := make(map[chainhash.Hash]int64)
-	txSigOpCounts := make([]int64, 0, len(mempoolTxns))
+	txSigOpCounts := make([]int64, 0, len(sourceTxns))
 	txSigOpCountsMap := make(map[chainhash.Hash]int64)
-=======
-	txFees := make([]int64, 0, len(sourceTxns))
-	txSigOpCounts := make([]int64, 0, len(sourceTxns))
->>>>>>> 2b6a9a56
 	txFees = append(txFees, -1) // Updated once known
 
-<<<<<<< HEAD
-	minrLog.Debugf("Considering %d mempool transactions for inclusion to "+
-		"new block", len(mempoolTxns))
-	treeValid := mempool.IsTxTreeValid(prevHash)
-=======
 	minrLog.Debugf("Considering %d transactions for inclusion to new block",
 		len(sourceTxns))
->>>>>>> 2b6a9a56
+	treeValid := mempool.IsTxTreeValid(prevHash)
 
 mempoolLoop:
 	for _, txDesc := range sourceTxns {
@@ -1392,16 +1368,10 @@
 			continue
 		}
 
-<<<<<<< HEAD
-		// Calculate the input value age sum for the transaction.  This
-		// is comprised of the sum all of input amounts multiplied by
-		// their respective age (number of confirmations since the
-		// referenced input transaction).  While doing the above, also
-		// setup dependencies for any transactions which reference other
-		// transactions in the mempool so they can be properly ordered
-		// below.
+		// Setup dependencies for any transactions which reference
+		// other transactions in the mempool so they can be properly
+		// ordered below.
 		prioItem := &txPrioItem{tx: txDesc.Tx, txType: txDesc.Type}
-		inputValueAge := float64(0.0)
 		for i, txIn := range tx.MsgTx().TxIn {
 			// Evaluate if this is a stakebase input or not. If it is, continue
 			// without evaluation of the input.
@@ -1410,22 +1380,11 @@
 				continue
 			}
 
-=======
-		// Setup dependencies for any transactions which reference
-		// other transactions in the mempool so they can be properly
-		// ordered below.
-		prioItem := &txPrioItem{tx: tx}
-		for _, txIn := range tx.MsgTx().TxIn {
->>>>>>> 2b6a9a56
 			originHash := &txIn.PreviousOutPoint.Hash
 			originIndex := txIn.PreviousOutPoint.Index
 			txData, exists := txStore[*originHash]
 			if !exists || txData.Err != nil || txData.Tx == nil {
-<<<<<<< HEAD
-				if !mempool.HaveTransaction(originHash) {
-=======
 				if !txSource.HaveTransaction(originHash) {
->>>>>>> 2b6a9a56
 					minrLog.Tracef("Skipping tx %s because "+
 						"it references tx %s which is "+
 						"not available", tx.Sha,
@@ -1448,9 +1407,8 @@
 				}
 				prioItem.dependsOn[*originHash] = struct{}{}
 
-				// No need to calculate or sum input value age
-				// for this input since it's zero due to
-				// the input age multiplier of 0.
+				// Skip the check below. We already know the
+				// referenced transaction is available.
 				continue
 			}
 
@@ -1464,12 +1422,6 @@
 					originIndex, originHash)
 				continue mempoolLoop
 			}
-
-			// Sum the input value times age.
-			originTxOut := txData.Tx.MsgTx().TxOut[originIndex]
-			inputValue := originTxOut.Value
-			inputAge := nextBlockHeight - txData.BlockHeight
-			inputValueAge += float64(inputValue * inputAge)
 		}
 
 		// Calculate the final transaction priority using the input
@@ -1548,7 +1500,7 @@
 
 		// Skip if we already have too many SStx.
 		if isSStx && (numSStx >=
-			int(mempool.server.chainParams.MaxFreshStakePerBlock)) {
+			int(server.chainParams.MaxFreshStakePerBlock)) {
 			minrLog.Tracef("Skipping sstx %s because it would exceed "+
 				"the max number of sstx allowed in a block", tx.Sha())
 			logSkippedDeps(tx, deps)
@@ -1682,7 +1634,7 @@
 			nextBlockHeight,
 			blockTxStore,
 			false, // Don't check fraud proofs; missing ones are filled out below
-			mempool.server.chainParams)
+			server.chainParams)
 		if err != nil {
 			minrLog.Tracef("Skipping tx %s due to error in "+
 				"CheckTransactionInputs: %v", tx.Sha(), err)
@@ -1690,7 +1642,7 @@
 			continue
 		}
 		err = blockchain.ValidateTransactionScripts(tx, blockTxStore,
-			txscript.StandardVerifyFlags, mempool.server.sigCache)
+			txscript.StandardVerifyFlags, server.sigCache)
 		if err != nil {
 			minrLog.Tracef("Skipping tx %s due to error in "+
 				"ValidateTransactionScripts: %v", tx.Sha(), err)
@@ -1823,7 +1775,7 @@
 			}
 			topBlockRegTx := topBlock.Transactions()
 
-			tempBlockTxns := make([]*dcrutil.Tx, 0, len(mempoolTxns))
+			tempBlockTxns := make([]*dcrutil.Tx, 0, len(sourceTxns))
 			for _, tx := range blockTxns {
 				if tx.Tree() == dcrutil.TxTreeRegular {
 					// Go through all the inputs and check to see if this mempool
@@ -1876,7 +1828,7 @@
 		}
 
 		// Don't let this overflow.
-		if freshStake >= int(mempool.server.chainParams.MaxFreshStakePerBlock) {
+		if freshStake >= int(server.chainParams.MaxFreshStakePerBlock) {
 			break
 		}
 	}
@@ -1933,7 +1885,7 @@
 		nextBlockHeight,
 		payToAddress,
 		uint16(voters),
-		mempool.server.chainParams)
+		server.chainParams)
 	if err != nil {
 		return nil, err
 	}
@@ -2005,7 +1957,7 @@
 	// If we're greater than or equal to stake validation height, scale the
 	// fees according to the number of voters.
 	totalFees *= int64(voters)
-	totalFees /= int64(mempool.server.chainParams.TicketsPerBlock)
+	totalFees /= int64(server.chainParams.TicketsPerBlock)
 
 	// Now that the actual transactions have been selected, update the
 	// block size for the real transaction count and coinbase value with
@@ -2035,13 +1987,13 @@
 	// bit for the mempool to sync with the votes map and we end up down
 	// here despite having the relevant votes available in the votes map.
 	minimumVotesRequired :=
-		int((mempool.server.chainParams.TicketsPerBlock / 2) + 1)
+		int((server.chainParams.TicketsPerBlock / 2) + 1)
 	if nextBlockHeight >= stakeValidationHeight &&
 		voters < minimumVotesRequired {
 		minrLog.Warnf("incongruent number of voters in mempool " +
 			"vs mempool.voters; not enough voters found")
 		return handleTooFewVoters(nextBlockHeight, payToAddress,
-			mempool.server.blockManager)
+			server.blockManager)
 	}
 
 	// Correct transaction index fraud proofs for any transactions that
@@ -2118,7 +2070,7 @@
 
 	var msgBlock wire.MsgBlock
 	msgBlock.Header = wire.BlockHeader{
-		Version:     mempool.server.chainParams.CurrentBlockVersion,
+		Version:     server.chainParams.CurrentBlockVersion,
 		PrevBlock:   *prevHash,
 		MerkleRoot:  *merkles[len(merkles)-1],
 		StakeRoot:   *merklesStake[len(merklesStake)-1],
@@ -2156,8 +2108,8 @@
 	block.SetHeight(nextBlockHeight)
 
 	if err := blockchain.CheckWorklessBlockSanity(block,
-		mempool.server.timeSource,
-		mempool.server.chainParams); err != nil {
+		server.timeSource,
+		server.chainParams); err != nil {
 		str := fmt.Sprintf("failed to do final check for block workless "+
 			"sanity when making new block template: %v",
 			err.Error())
@@ -2187,7 +2139,7 @@
 		validPayAddress: payToAddress != nil,
 	}
 
-	return handleCreatedBlockTemplate(blockTemplate, mempool.server.blockManager)
+	return handleCreatedBlockTemplate(blockTemplate, server.blockManager)
 }
 
 // UpdateBlockTime updates the timestamp in the header of the passed block to
