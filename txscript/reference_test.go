// Copyright (c) 2013-2015 The btcsuite developers
// Copyright (c) 2015 The Decred developers
// Use of this source code is governed by an ISC
// license that can be found in the LICENSE file.

package txscript_test

import (
	"encoding/hex"
	"encoding/json"
	"errors"
	"fmt"
	"io/ioutil"
	"strconv"
	"strings"
	"testing"

	"github.com/decred/dcrd/chaincfg/chainhash"
	. "github.com/decred/dcrd/txscript"
	"github.com/decred/dcrd/wire"
	"github.com/decred/dcrutil"
)

// testName returns a descriptive test name for the given reference test data.
func testName(test []string) (string, error) {
	var name string

	if len(test) < 3 || len(test) > 4 {
		return name, fmt.Errorf("invalid test length %d", len(test))
	}

	if len(test) == 4 {
		name = fmt.Sprintf("test (%s)", test[3])
	} else {
		name = fmt.Sprintf("test ([%s, %s, %s])", test[0], test[1],
			test[2])
	}
	return name, nil
}

// parse hex string into a []byte.
func parseHex(tok string) ([]byte, error) {
	if !strings.HasPrefix(tok, "0x") {
		return nil, errors.New("not a hex number")
	}
	return hex.DecodeString(tok[2:])
}

// shortFormOps holds a map of opcode names to values for use in short form
// parsing.  It is declared here so it only needs to be created once.
var shortFormOps map[string]byte

// parseShortForm parses a string as as used in the Bitcoin Core reference tests
// into the script it came from.
//
// The format used for these tests is pretty simple if ad-hoc:
//   - Opcodes other than the push opcodes and unknown are present as
//     either OP_NAME or just NAME
//   - Plain numbers are made into push operations
//   - Numbers beginning with 0x are inserted into the []byte as-is (so
//     0x14 is OP_DATA_20)
//   - Single quoted strings are pushed as data
//   - Anything else is an error
func parseShortForm(script string) ([]byte, error) {
	// Only create the short form opcode map once.
	if shortFormOps == nil {
		ops := make(map[string]byte)
		for opcodeName, opcodeValue := range OpcodeByName {
			if strings.Contains(opcodeName, "OP_UNKNOWN") {
				continue
			}
			ops[opcodeName] = opcodeValue

			// The opcodes named OP_# can't have the OP_ prefix
			// stripped or they would conflict with the plain
			// numbers.  Also, since OP_FALSE and OP_TRUE are
			// aliases for the OP_0, and OP_1, respectively, they
			// have the same value, so detect those by name and
			// allow them.
			if (opcodeName == "OP_FALSE" || opcodeName == "OP_TRUE") ||
				(opcodeValue != OP_0 && (opcodeValue < OP_1 ||
					opcodeValue > OP_16)) {

				ops[strings.TrimPrefix(opcodeName, "OP_")] = opcodeValue
			}
		}
		shortFormOps = ops
	}

	// Split only does one separator so convert all \n and tab into  space.
	script = strings.Replace(script, "\n", " ", -1)
	script = strings.Replace(script, "\t", " ", -1)
	tokens := strings.Split(script, " ")
	builder := NewScriptBuilder()

	for _, tok := range tokens {
		if len(tok) == 0 {
			continue
		}
		// if parses as a plain number
		if num, err := strconv.ParseInt(tok, 10, 64); err == nil {
			builder.AddInt64(num)
			continue
		} else if bts, err := parseHex(tok); err == nil {
			builder.TstConcatRawScript(bts)
		} else if len(tok) >= 2 &&
			tok[0] == '\'' && tok[len(tok)-1] == '\'' {
			builder.AddFullData([]byte(tok[1 : len(tok)-1]))
		} else if opcode, ok := shortFormOps[tok]; ok {
			builder.AddOp(opcode)
		} else {
			return nil, fmt.Errorf("bad token \"%s\"", tok)
		}

	}
	return builder.Script()
}

// parseScriptFlags parses the provided flags string from the format used in the
// reference tests into ScriptFlags suitable for use in the script engine.
func parseScriptFlags(flagStr string) (ScriptFlags, error) {
	var flags ScriptFlags

	sFlags := strings.Split(flagStr, ",")
	for _, flag := range sFlags {
		switch flag {
		case "":
			// Nothing.
		case "CHECKLOCKTIMEVERIFY":
			flags |= ScriptVerifyCheckLockTimeVerify
		case "CLEANSTACK":
			flags |= ScriptVerifyCleanStack
		case "DERSIG":
			flags |= ScriptVerifyDERSignatures
		case "DISCOURAGE_UPGRADABLE_NOPS":
			flags |= ScriptDiscourageUpgradableNops
		case "LOW_S":
			flags |= ScriptVerifyLowS
		case "MINIMALDATA":
			flags |= ScriptVerifyMinimalData
		case "NONE":
			// Nothing.
		case "P2SH":
			flags |= ScriptBip16
		case "SIGPUSHONLY":
			flags |= ScriptVerifySigPushOnly
		case "STRICTENC":
			flags |= ScriptVerifyStrictEncoding
		default:
			return flags, fmt.Errorf("invalid flag: %s", flag)
		}
	}
	return flags, nil
}

// createSpendTx generates a basic spending transaction given the passed
// signature and public key scripts.
func createSpendingTx(sigScript, pkScript []byte) *wire.MsgTx {
	coinbaseTx := wire.NewMsgTx()

	outPoint := wire.NewOutPoint(&chainhash.Hash{}, ^uint32(0),
		dcrutil.TxTreeRegular)
	txIn := wire.NewTxIn(outPoint, []byte{OP_0, OP_0})
	txOut := wire.NewTxOut(0, pkScript)
	coinbaseTx.AddTxIn(txIn)
	coinbaseTx.AddTxOut(txOut)

	spendingTx := wire.NewMsgTx()
	coinbaseTxSha := coinbaseTx.TxSha()
	outPoint = wire.NewOutPoint(&coinbaseTxSha, 0,
		dcrutil.TxTreeRegular)
	txIn = wire.NewTxIn(outPoint, sigScript)
	txOut = wire.NewTxOut(0, nil)

	spendingTx.AddTxIn(txIn)
	spendingTx.AddTxOut(txOut)

	return spendingTx
}

// TestScriptInvalidTests ensures all of the tests in script_invalid.json fail
// as expected.
// TODO These tests need to be completely regenerated and should really be
// dynamically created. Most of them are failing because they use Bitcoin's
// sighash algorithm to create their signatures, and thus fail for completely
// wrong reasons compared to what they're supposed to test.
func TestScriptInvalidTests(t *testing.T) {
	file, err := ioutil.ReadFile("data/script_invalid.json")
	if err != nil {
		t.Errorf("TestBitcoindInvalidTests: %v\n", err)
		return
	}

	var tests [][]string
	err = json.Unmarshal(file, &tests)
	if err != nil {
		t.Errorf("TestBitcoindInvalidTests couldn't Unmarshal: %v",
			err)
		return
	}
	sigCache := NewSigCache(10)
	sigCacheToggle := []bool{true, false}
	for _, useSigCache := range sigCacheToggle {
		for i, test := range tests {
			// Skip comments
			if len(test) == 1 {
				continue
			}
			name, err := testName(test)
			if err != nil {
				t.Errorf("TestBitcoindInvalidTests: invalid test #%d",
					i)
				continue
			}
			scriptSig, err := parseShortForm(test[0])
			if err != nil {
				t.Errorf("%s: can't parse scriptSig; %v", name, err)
				continue
			}
			scriptPubKey, err := parseShortForm(test[1])
			if err != nil {
				t.Errorf("%s: can't parse scriptPubkey; %v", name, err)
				continue
			}
			flags, err := parseScriptFlags(test[2])
			if err != nil {
				t.Errorf("%s: %v", name, err)
				continue
			}
			tx := createSpendingTx(scriptSig, scriptPubKey)

			var vm *Engine
			if useSigCache {
				vm, err = NewEngine(scriptPubKey, tx, 0, flags,
					0, sigCache)
			} else {
				vm, err = NewEngine(scriptPubKey, tx, 0, flags,
					0, nil)
			}

			if err == nil {
				if err := vm.Execute(); err == nil {
					t.Errorf("%s test succeeded when it "+
						"should have failed\n", name)
				}
				continue
			}
		}
	}
}

// TestScriptValidTests ensures all of the tests in script_valid.json pass as
// expected.
func TestScriptValidTests(t *testing.T) {
	file, err := ioutil.ReadFile("data/script_valid.json")
	if err != nil {
		t.Errorf("TestBitcoinValidTests: %v\n", err)
		return
	}

	var tests [][]string
	err = json.Unmarshal(file, &tests)
	if err != nil {
		t.Errorf("TestBitcoindValidTests couldn't Unmarshal: %v",
			err)
		return
	}
	sigCache := NewSigCache(10)
	sigCacheToggle := []bool{true, false}
	for _, useSigCache := range sigCacheToggle {
		for i, test := range tests {
			// Skip comments
			if len(test) == 1 {
				continue
			}
			name, err := testName(test)
			if err != nil {
				t.Errorf("TestBitcoindValidTests: invalid test #%d",
					i)
				continue
			}
			scriptSig, err := parseShortForm(test[0])
			if err != nil {
				t.Errorf("%s: can't parse scriptSig; %v", name, err)
				continue
			}
			scriptPubKey, err := parseShortForm(test[1])
			if err != nil {
				t.Errorf("%s: can't parse scriptPubkey; %v", name, err)
				continue
			}
			flags, err := parseScriptFlags(test[2])
			if err != nil {
				t.Errorf("%s: %v", name, err)
				continue
			}
			tx := createSpendingTx(scriptSig, scriptPubKey)

			var vm *Engine
			if useSigCache {
				vm, err = NewEngine(scriptPubKey, tx, 0, flags,
					0, sigCache)
			} else {
				vm, err = NewEngine(scriptPubKey, tx, 0, flags,
					0, nil)
			}

			if err != nil {
				t.Errorf("%s failed to create script: %v", name, err)
				continue
			}
			err = vm.Execute()
			if err != nil {
				t.Errorf("%s failed to execute: %v", name, err)
				continue
			}
		}
	}
}

// testVecF64ToUint32 properly handles conversion of float64s read from the JSON
// test data to unsigned 32-bit integers.  This is necessary because some of the
// test data uses -1 as a shortcut to mean max uint32 and direct conversion of a
// negative float to an unsigned int is implementation dependent and therefore
// doesn't result in the expected value on all platforms.  This function woks
// around that limitation by converting to a 32-bit signed integer first and
// then to a 32-bit unsigned integer which results in the expected behavior on
// all platforms.
func testVecF64ToUint32(f float64) uint32 {
	return uint32(int32(f))
}

// TestTxInvalidTests ensures all of the tests in tx_invalid.json fail as
// expected.
func TestTxInvalidTests(t *testing.T) {
	file, err := ioutil.ReadFile("data/tx_invalid.json")
	if err != nil {
		t.Errorf("TestTxInvalidTests: %v\n", err)
		return
	}

	var tests [][]interface{}
	err = json.Unmarshal(file, &tests)
	if err != nil {
		t.Errorf("TestTxInvalidTests couldn't Unmarshal: %v\n", err)
		return
	}

	// form is either:
	//   ["this is a comment "]
	// or:
	//   [[[previous hash, previous index, previous scriptPubKey]...,]
	//	serializedTransaction, verifyFlags]
testloop:
	for i, test := range tests {
		inputs, ok := test[0].([]interface{})
		if !ok {
			continue
		}

		if len(test) != 3 {
			t.Errorf("bad test (bad length) %d: %v", i, test)
			continue

		}
		serializedhex, ok := test[1].(string)
		if !ok {
			t.Errorf("bad test (arg 2 not string) %d: %v", i, test)
			continue
		}
		serializedTx, err := hex.DecodeString(serializedhex)
		if err != nil {
			t.Errorf("bad test (arg 2 not hex %v) %d: %v", err, i,
				test)
			continue
		}

		tx, err := dcrutil.NewTxFromBytesLegacy(serializedTx)
		if err != nil {
			t.Errorf("bad test (arg 2 not msgtx %v) %d: %v", err,
				i, test)
			continue
		}

		verifyFlags, ok := test[2].(string)
		if !ok {
			t.Errorf("bad test (arg 3 not string) %d: %v", i, test)
			continue
		}

		flags, err := parseScriptFlags(verifyFlags)
		if err != nil {
			t.Errorf("bad test %d: %v", i, err)
			continue
		}

		prevOuts := make(map[wire.OutPoint][]byte)
		for j, iinput := range inputs {
			input, ok := iinput.([]interface{})
			if !ok {
				t.Errorf("bad test (%dth input not array)"+
					"%d: %v", j, i, test)
				continue testloop
			}

			if len(input) != 3 {
				t.Errorf("bad test (%dth input wrong length)"+
					"%d: %v", j, i, test)
				continue testloop
			}

			previoustx, ok := input[0].(string)
			if !ok {
				t.Errorf("bad test (%dth input sha not string)"+
					"%d: %v", j, i, test)
				continue testloop
			}

			prevhash, err := chainhash.NewHashFromStr(previoustx)
			if err != nil {
				t.Errorf("bad test (%dth input sha not sha %v)"+
					"%d: %v", j, err, i, test)
				continue testloop
			}

			idxf, ok := input[1].(float64)
			if !ok {
				t.Errorf("bad test (%dth input idx not number)"+
					"%d: %v", j, i, test)
				continue testloop
			}
			idx := testVecF64ToUint32(idxf)

			oscript, ok := input[2].(string)
			if !ok {
				t.Errorf("bad test (%dth input script not "+
					"string) %d: %v", j, i, test)
				continue testloop
			}

			script, err := parseShortForm(oscript)
			if err != nil {
				t.Errorf("bad test (%dth input script doesn't "+
					"parse %v) %d: %v", j, err, i, test)
				continue testloop
			}

			prevOuts[*wire.NewOutPoint(prevhash, idx, dcrutil.TxTreeRegular)] = script
		}

		for k, txin := range tx.MsgTx().TxIn {
			pkScript, ok := prevOuts[txin.PreviousOutPoint]
			if !ok {
				t.Errorf("bad test (missing %dth input) %d:%v",
					k, i, test)
				continue testloop
			}
			// These are meant to fail, so as soon as the first
			// input fails the transaction has failed. (some of the
			// test txns have good inputs, too..
			vm, err := NewEngine(pkScript, tx.MsgTx(), k, flags, 0,
				nil)
			if err != nil {
				continue testloop
			}

			err = vm.Execute()
			if err != nil {
				continue testloop
			}

		}
		t.Errorf("test (%d:%v) succeeded when should fail",
			i, test)
	}
}

// TestTxValidTests ensures all of the tests in tx_valid.json pass as expected.
func TestTxValidTests(t *testing.T) {
	file, err := ioutil.ReadFile("data/tx_valid.json")
	if err != nil {
		t.Errorf("TestTxValidTests: %v\n", err)
		return
	}

	var tests [][]interface{}
	err = json.Unmarshal(file, &tests)
	if err != nil {
		t.Errorf("TestTxValidTests couldn't Unmarshal: %v\n", err)
		return
	}

	// form is either:
	//   ["this is a comment "]
	// or:
	//   [[[previous hash, previous index, previous scriptPubKey]...,]
	//	serializedTransaction, verifyFlags]
testloop:
	for i, test := range tests {
		inputs, ok := test[0].([]interface{})
		if !ok {
			continue
		}

		if len(test) != 3 {
			t.Errorf("bad test (bad length) %d: %v", i, test)
			continue
		}
		serializedhex, ok := test[1].(string)
		if !ok {
			t.Errorf("bad test (arg 2 not string) %d: %v", i, test)
			continue
		}
		serializedTx, err := hex.DecodeString(serializedhex)
		if err != nil {
			t.Errorf("bad test (arg 2 not hex %v) %d: %v", err, i,
				test)
			continue
		}

		tx, err := dcrutil.NewTxFromBytesLegacy(serializedTx)
		if err != nil {
			t.Errorf("bad test (arg 2 not msgtx %v) %d: %v", err,
				i, test)
			continue
		}

		verifyFlags, ok := test[2].(string)
		if !ok {
			t.Errorf("bad test (arg 3 not string) %d: %v", i, test)
			continue
		}

		flags, err := parseScriptFlags(verifyFlags)
		if err != nil {
			t.Errorf("bad test %d: %v", i, err)
			continue
		}

		prevOuts := make(map[wire.OutPoint][]byte)
		for j, iinput := range inputs {
			input, ok := iinput.([]interface{})
			if !ok {
				t.Errorf("bad test (%dth input not array)"+
					"%d: %v", j, i, test)
				continue
			}

			if len(input) != 3 {
				t.Errorf("bad test (%dth input wrong length)"+
					"%d: %v", j, i, test)
				continue
			}

			previoustx, ok := input[0].(string)
			if !ok {
				t.Errorf("bad test (%dth input sha not string)"+
					"%d: %v", j, i, test)
				continue
			}

			prevhash, err := chainhash.NewHashFromStr(previoustx)
			if err != nil {
				t.Errorf("bad test (%dth input sha not sha %v)"+
					"%d: %v", j, err, i, test)
				continue
			}

			idxf, ok := input[1].(float64)
			if !ok {
				t.Errorf("bad test (%dth input idx not number)"+
					"%d: %v", j, i, test)
				continue
			}
			idx := testVecF64ToUint32(idxf)

			oscript, ok := input[2].(string)
			if !ok {
				t.Errorf("bad test (%dth input script not "+
					"string) %d: %v", j, i, test)
				continue
			}

			script, err := parseShortForm(oscript)
			if err != nil {
				t.Errorf("bad test (%dth input script doesn't "+
					"parse %v) %d: %v", j, err, i, test)
				continue
			}

			prevOuts[*wire.NewOutPoint(prevhash, idx, dcrutil.TxTreeRegular)] = script
		}

		for k, txin := range tx.MsgTx().TxIn {
			pkScript, ok := prevOuts[txin.PreviousOutPoint]
			if !ok {
				t.Errorf("bad test (missing %dth input) %d:%v",
					k, i, test)
				continue testloop
			}
			vm, err := NewEngine(pkScript, tx.MsgTx(), k, flags, 0,
				nil)
			if err != nil {
				t.Errorf("test (%d:%v:%d) failed to create "+
					"script: %v", i, test, k, err)
				continue
			}

			err = vm.Execute()
			if err != nil {
				t.Errorf("test (%d:%v:%d) failed to execute: "+
					"%v", i, test, k, err)
				continue
			}
		}
	}
<<<<<<< HEAD
=======
}

// TestCalcSignatureHash runs the Bitcoin Core signature hash calculation tests
// in sighash.json.
// https://github.com/bitcoin/bitcoin/blob/master/src/test/data/sighash.json
func TestCalcSignatureHash(t *testing.T) {
	file, err := ioutil.ReadFile("data/sighash.json")
	if err != nil {
		t.Errorf("TestCalcSignatureHash: %v\n", err)
		return
	}

	var tests [][]interface{}
	err = json.Unmarshal(file, &tests)
	if err != nil {
		t.Errorf("TestCalcSignatureHash couldn't Unmarshal: %v\n",
			err)
		return
	}

	for i, test := range tests {
		if i == 0 {
			// Skip first line -- contains comments only.
			continue
		}
		if len(test) != 5 {
			t.Fatalf("TestCalcSignatureHash: Test #%d has "+
				"wrong length.", i)
		}
		tx := wire.NewMsgTx()
		rawTx, _ := hex.DecodeString(test[0].(string))
		err := tx.Deserialize(bytes.NewReader(rawTx))
		if err != nil {
			t.Errorf("TestCalcSignatureHash failed test #%d: "+
				"Failed to parse transaction: %v", i, err)
			continue
		}

		subScript, _ := hex.DecodeString(test[1].(string))
		parsedScript, err := TstParseScript(subScript)
		if err != nil {
			t.Errorf("TestCalcSignatureHash failed test #%d: "+
				"Failed to parse sub-script: %v", i, err)
			continue
		}

		hashType := SigHashType(testVecF64ToUint32(test[3].(float64)))
		hash := TstCalcSignatureHash(parsedScript, hashType, tx,
			int(test[2].(float64)))

		expectedHash, _ := wire.NewShaHashFromStr(test[4].(string))
		if !bytes.Equal(hash, expectedHash.Bytes()) {
			t.Errorf("TestCalcSignatureHash failed test #%d: "+
				"Signature hash mismatch.", i)
		}
	}
>>>>>>> c7e6c1e8
}<|MERGE_RESOLUTION|>--- conflicted
+++ resolved
@@ -614,63 +614,4 @@
 			}
 		}
 	}
-<<<<<<< HEAD
-=======
-}
-
-// TestCalcSignatureHash runs the Bitcoin Core signature hash calculation tests
-// in sighash.json.
-// https://github.com/bitcoin/bitcoin/blob/master/src/test/data/sighash.json
-func TestCalcSignatureHash(t *testing.T) {
-	file, err := ioutil.ReadFile("data/sighash.json")
-	if err != nil {
-		t.Errorf("TestCalcSignatureHash: %v\n", err)
-		return
-	}
-
-	var tests [][]interface{}
-	err = json.Unmarshal(file, &tests)
-	if err != nil {
-		t.Errorf("TestCalcSignatureHash couldn't Unmarshal: %v\n",
-			err)
-		return
-	}
-
-	for i, test := range tests {
-		if i == 0 {
-			// Skip first line -- contains comments only.
-			continue
-		}
-		if len(test) != 5 {
-			t.Fatalf("TestCalcSignatureHash: Test #%d has "+
-				"wrong length.", i)
-		}
-		tx := wire.NewMsgTx()
-		rawTx, _ := hex.DecodeString(test[0].(string))
-		err := tx.Deserialize(bytes.NewReader(rawTx))
-		if err != nil {
-			t.Errorf("TestCalcSignatureHash failed test #%d: "+
-				"Failed to parse transaction: %v", i, err)
-			continue
-		}
-
-		subScript, _ := hex.DecodeString(test[1].(string))
-		parsedScript, err := TstParseScript(subScript)
-		if err != nil {
-			t.Errorf("TestCalcSignatureHash failed test #%d: "+
-				"Failed to parse sub-script: %v", i, err)
-			continue
-		}
-
-		hashType := SigHashType(testVecF64ToUint32(test[3].(float64)))
-		hash := TstCalcSignatureHash(parsedScript, hashType, tx,
-			int(test[2].(float64)))
-
-		expectedHash, _ := wire.NewShaHashFromStr(test[4].(string))
-		if !bytes.Equal(hash, expectedHash.Bytes()) {
-			t.Errorf("TestCalcSignatureHash failed test #%d: "+
-				"Signature hash mismatch.", i)
-		}
-	}
->>>>>>> c7e6c1e8
 }