--- conflicted
+++ resolved
@@ -123,13 +123,10 @@
 	GetWorkKeys        []string      `long:"getworkkey" description:"DEPRECATED -- Use the --miningaddr option instead"`
 	NoAddrIndex        bool          `long:"addrindex" description:"Disable building and maintaining a full address index. Currently only supported by leveldb. Will prevent wallet resyncing from seed."`
 	DropAddrIndex      bool          `long:"dropaddrindex" description:"Deletes the address-based transaction index from the database on start up, and the exits."`
-<<<<<<< HEAD
 	NonAggressive      bool          `long:"nonaggressive" description:"Disable mining off of the parent block of the blockchain if there aren't enough voters"`
 	NoMiningStateSync  bool          `long:"nominingstatesync" description:"Disable synchronizing the mining state with other nodes"`
 	AllowOldVotes      bool          `long:"allowoldvotes" description:"Enable the addition of very old votes to the mempool"`
-=======
 	NoPeerBloomFilters bool          `long:"nopeerbloomfilters" description:"Disable bloom filtering support."`
->>>>>>> c9ee3d9c
 	onionlookup        func(string) ([]net.IP, error)
 	lookup             func(string) ([]net.IP, error)
 	oniondial          func(string, string) (net.Conn, error)
